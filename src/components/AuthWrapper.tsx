import React, { useState, useEffect } from 'react';
import { useAuth } from '../contexts/AuthContext';
import LandingPage from '../pages/LandingPage';
import DisclaimerModal from './DisclaimerModal';
import { API_BASE_URL } from '../config/apiConfig';

interface AuthWrapperProps {
  children: React.ReactNode;
}
const AuthWrapper = ({ children }: AuthWrapperProps) => {
  const { user, loading, authReady, logout } = useAuth();
  // Handler for Decline & Sign Out
  const handleDecline = async () => {
    await logout();
    // Router-independent redirect (AuthWrapper can render outside Router in some tests)
    window.location.assign('/');
  };
  const [termsAccepted, setTermsAccepted] = useState<boolean | null>(null);
  const [isAccepting, setIsAccepting] = useState(false);
  const [checkingTerms, setCheckingTerms] = useState(true);

  // Check if user has accepted terms when authenticated
  useEffect(() => {
    if (!user || !authReady) {
      setCheckingTerms(false);
      return;
    }

    const checkTermsAcceptance = async () => {
      try {
        // Import dynamically to avoid circular dependency
        const { getAuthHeaders } = await import('../api');
        const headers = getAuthHeaders() as Record<string, string>;
        // E2E Bypass: Add header if in E2E mode to avoid cookie issues
        if ((window as any).__E2E_MODE__) {
          headers['X-E2E-User-ID'] = '11111111-1111-4111-8111-111111111111';
        }

        const response = await fetch(`${API_BASE_URL}/api/users/me/preferences`, {
          method: 'GET',
          headers: headers as HeadersInit,
          credentials: 'include'
        });
        
        if (response.ok) {
          await response.json();
          // Check if the user record has terms_accepted_at
          // Note: This endpoint returns preferences, but we need to check the users table
          // Let's make a dedicated call or check if the backend returns this info
          
          // For now, we'll check via the user metadata if available
          // Or we need to add this to the preferences endpoint response
          
          // Temporary: Check localStorage as fallback (will be replaced by DB check)
          const userId = (user && typeof user === 'object' && user !== null && 'id' in user) ? (user as any).id : '';
          const localAcceptance = localStorage.getItem(`terms_accepted_${userId}`);
          setTermsAccepted(!!localAcceptance);
        }
      } catch (error) {
        console.error('Failed to check terms acceptance:', error);
        // On error, assume terms not accepted to be safe
        setTermsAccepted(false);
      } finally {
        setCheckingTerms(false);
      }
    };

    checkTermsAcceptance();
  }, [user, authReady]);

  const handleAcceptTerms = async () => {
    if (!user) return;

    setIsAccepting(true);
    let ApiErrorCtor: unknown = null;
    try {
<<<<<<< HEAD
      const api = await import('../api');
      const { getAuthHeaders, request } = api;
      ApiErrorCtor = api.ApiError;
=======
      const { getAuthHeaders, request, ApiError } = await import('../api');
      ApiErrorCtor = ApiError;
>>>>>>> 2ccd6311
      const headers = getAuthHeaders() as Record<string, string>;
      // E2E Bypass: Add header if in E2E mode to avoid cookie issues
      if ((window as any).__E2E_MODE__) {
        headers['X-E2E-User-ID'] = '11111111-1111-4111-8111-111111111111';
      }

      // Use the centralized request() wrapper so CSRF headers/cookies are handled consistently.
      await request<void>({
        path: '/api/users/accept-terms',
        method: 'POST',
        headers,
      });

      // Store acceptance locally as well for quick checks
      const userId = (user && typeof user === 'object' && user !== null && 'id' in user) ? (user as any).id : '';
      localStorage.setItem(`terms_accepted_${userId}`, 'true');
      setTermsAccepted(true);
    } catch (error: unknown) {
      console.error('Error accepting terms:', error);
      if (typeof ApiErrorCtor === 'function' && error instanceof (ApiErrorCtor as any)) {
<<<<<<< HEAD
        const apiErr = error as { status?: number; message: string };
        alert(`Failed to save acceptance: ${apiErr.status ?? ''} ${apiErr.message}`.trim());
=======
        const apiError = error as any;
        alert(`Failed to save acceptance: ${apiError.status ?? ''} ${apiError.message}`.trim());
>>>>>>> 2ccd6311
      } else {
        alert('Network error. Please check your connection and try again.');
      }
    } finally {
      setIsAccepting(false);
    }
  };

  if (loading || checkingTerms) {
    return (
      <div className="min-h-screen flex items-center justify-center bg-gray-50">
        <div className="text-center">
          <div className="inline-block animate-spin rounded-full h-12 w-12 border-b-2 border-indigo-600"></div>
          <p className="mt-4 text-gray-600">Loading...</p>
        </div>
      </div>
    );
  }

  if (!user) {
    return <LandingPage />;
  }

  // Show disclaimer modal if terms not accepted
  if (termsAccepted === false) {
    return <DisclaimerModal onAccept={handleAcceptTerms} onDeny={handleDecline} isAccepting={isAccepting} />;
  }

  // Authenticated user interface - now just renders the app content
  // User info and logout are handled in the main Toolbar component
  return <div className="min-h-screen bg-gray-100">{children}</div>;
};

export default AuthWrapper;<|MERGE_RESOLUTION|>--- conflicted
+++ resolved
@@ -74,14 +74,11 @@
     setIsAccepting(true);
     let ApiErrorCtor: unknown = null;
     try {
-<<<<<<< HEAD
       const api = await import('../api');
       const { getAuthHeaders, request } = api;
       ApiErrorCtor = api.ApiError;
-=======
       const { getAuthHeaders, request, ApiError } = await import('../api');
       ApiErrorCtor = ApiError;
->>>>>>> 2ccd6311
       const headers = getAuthHeaders() as Record<string, string>;
       // E2E Bypass: Add header if in E2E mode to avoid cookie issues
       if ((window as any).__E2E_MODE__) {
@@ -102,13 +99,10 @@
     } catch (error: unknown) {
       console.error('Error accepting terms:', error);
       if (typeof ApiErrorCtor === 'function' && error instanceof (ApiErrorCtor as any)) {
-<<<<<<< HEAD
         const apiErr = error as { status?: number; message: string };
         alert(`Failed to save acceptance: ${apiErr.status ?? ''} ${apiErr.message}`.trim());
-=======
         const apiError = error as any;
         alert(`Failed to save acceptance: ${apiError.status ?? ''} ${apiError.message}`.trim());
->>>>>>> 2ccd6311
       } else {
         alert('Network error. Please check your connection and try again.');
       }
