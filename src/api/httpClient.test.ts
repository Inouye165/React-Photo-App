--- conflicted
+++ resolved
@@ -166,14 +166,12 @@
       body: { a: 1 },
       headers: { 'X-CSRF-Token': '' },
     })
-<<<<<<< HEAD
     expect(result).toEqual({ success: true })
 
     // Should still fetch /csrf because the provided header value is blank.
     expect(fetchMock.mock.calls[0][0]).toBe(`${API_BASE_URL}/csrf`)
     expect(fetchMock.mock.calls[1][1]).toEqual(
       expect.objectContaining({
-=======
 
     expect(result).toEqual({ success: true })
 
@@ -186,18 +184,14 @@
       expect.objectContaining({
         method: 'POST',
         credentials: 'include',
->>>>>>> 2ccd6311
         headers: expect.objectContaining({ 'X-CSRF-Token': 'test-csrf-token' }),
       }),
     )
   })
 
   it('should not overwrite a non-empty X-CSRF-Token header provided by the caller', async () => {
-<<<<<<< HEAD
     fetchMock.mockResolvedValueOnce({
-=======
-    fetchMock.mockResolvedValue({
->>>>>>> 2ccd6311
+    fetchMock.mockResolvedValue({
       ok: true,
       status: 200,
       json: async () => ({ success: true }),
@@ -209,29 +203,21 @@
       body: { a: 1 },
       headers: { 'X-CSRF-Token': 'manual-token' },
     })
-<<<<<<< HEAD
     expect(result).toEqual({ success: true })
 
     // No /csrf fetch should occur.
-=======
-
-    expect(result).toEqual({ success: true })
->>>>>>> 2ccd6311
+
+    expect(result).toEqual({ success: true })
     expect(fetchMock).toHaveBeenCalledTimes(1)
     expect(fetchMock.mock.calls[0][0]).toBe(`${API_BASE_URL}/test`)
     expect(fetchMock.mock.calls[0][1]).toEqual(
       expect.objectContaining({
-<<<<<<< HEAD
-=======
         method: 'POST',
         credentials: 'include',
->>>>>>> 2ccd6311
         headers: expect.objectContaining({ 'X-CSRF-Token': 'manual-token' }),
       }),
     )
   })
-<<<<<<< HEAD
-=======
 
   it('should fail closed and not send unsafe request when CSRF token retrieval fails', async () => {
     fetchMock.mockResolvedValueOnce({
@@ -331,5 +317,4 @@
     expect(csrfCalls).toBe(1)
     expect(testCalls).toBe(2)
   })
->>>>>>> 2ccd6311
 })