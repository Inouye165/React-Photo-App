describe('uploadPhotoToServer FormData construction', () => {
  let originalFetch;
  beforeEach(() => {
    originalFetch = global.fetch;
  });
  afterEach(() => {
    global.fetch = originalFetch;
    vi.restoreAllMocks();
  });

  it('should append thumbnail if provided', async () => {
    const dummyFile = new File(['main'], 'main.jpg', { type: 'image/jpeg' });
    const dummyThumb = new Blob(['thumb'], { type: 'image/jpeg' });
    let formDataArg;
    global.fetch = vi.fn((url, opts) => {
<<<<<<< HEAD
      if (typeof url === 'string' && url.endsWith('/csrf')) {
=======
      if (String(url).endsWith('/csrf')) {
>>>>>>> 2ccd6311
        return Promise.resolve({ ok: true, status: 200, json: async () => ({ csrfToken: 'test-csrf-token' }) });
      }
      formDataArg = opts.body;
      return Promise.resolve({ ok: true, status: 200, json: async () => ({ success: true }) });
    });
    await api.uploadPhotoToServer(dummyFile, '/upload', dummyThumb);
    expect(formDataArg instanceof FormData).toBe(true);
    // Check keys
    const keys = Array.from(formDataArg.keys());
    expect(keys).toContain('photo');
    expect(keys).toContain('thumbnail');
    // Check values
    const photoVal = formDataArg.get('photo');
    const thumbVal = formDataArg.get('thumbnail');
    expect(photoVal).toStrictEqual(dummyFile);
    // For thumbnail, FormData returns a File (with name) even if you append a Blob. Check type and content.
    expect(thumbVal).toBeInstanceOf(File);
    expect(thumbVal.type).toBe(dummyThumb.type);
    // Optionally check content
    const thumbArray = await thumbVal.arrayBuffer();
    const dummyArray = await dummyThumb.arrayBuffer();
    expect(new Uint8Array(thumbArray)).toStrictEqual(new Uint8Array(dummyArray));
  });

  it('should not append thumbnail if not provided', async () => {
    const dummyFile = new File(['main'], 'main.jpg', { type: 'image/jpeg' });
    let formDataArg;
    global.fetch = vi.fn((url, opts) => {
<<<<<<< HEAD
      if (typeof url === 'string' && url.endsWith('/csrf')) {
=======
      if (String(url).endsWith('/csrf')) {
>>>>>>> 2ccd6311
        return Promise.resolve({ ok: true, status: 200, json: async () => ({ csrfToken: 'test-csrf-token' }) });
      }
      formDataArg = opts.body;
      return Promise.resolve({ ok: true, status: 200, json: async () => ({ success: true }) });
    });
    await api.uploadPhotoToServer(dummyFile, '/upload');
    expect(formDataArg instanceof FormData).toBe(true);
    const keys = Array.from(formDataArg.keys());
    expect(keys).toContain('photo');
    expect(keys).not.toContain('thumbnail');
  });
});
import { describe, it, expect, vi, beforeEach, afterEach } from 'vitest';
import * as api from './api';

/**
 * Tests for Bearer Token Authentication
 * 
 * SECURITY: This test suite verifies that:
 * 1. getAuthHeaders() correctly includes Bearer tokens when authenticated
 * 2. getAuthHeaders() does NOT include tokens when logged out
 * 3. Tokens are NEVER logged or included in error messages
 * 4. fetchProtectedBlobUrl sends Authorization header for images
 */
describe('api - Bearer Token Authentication Security', () => {
  beforeEach(() => {
    vi.restoreAllMocks();
    // Clear token cache before each test
    api.setAuthToken(null);
  });

  afterEach(() => {
    vi.restoreAllMocks();
    api.setAuthToken(null);
  });

  describe('getAuthHeaders - Bearer Token Injection', () => {
    it('should include Authorization header when token is set', () => {
      const testToken = 'test-jwt-token-12345';
      api.setAuthToken(testToken);
      
      const headers = api.getAuthHeaders();
      
      // CRITICAL SECURITY CHECK: Bearer token should be present
      expect(headers['Authorization']).toBe(`Bearer ${testToken}`);
      expect(headers['Content-Type']).toBe('application/json');
    });

    it('should NOT include Authorization header when logged out', () => {
      api.setAuthToken(null);
      
      const headers = api.getAuthHeaders();
      
      // No Bearer token should be present when logged out
      expect(headers['Authorization']).toBeUndefined();
      expect(headers['Content-Type']).toBe('application/json');
    });

    it('should return only Content-Type when no token (for public endpoints)', () => {
      api.setAuthToken(null);
      
      const headers = api.getAuthHeaders();
      
      expect(Object.keys(headers)).toEqual(['Content-Type']);
      expect(headers['Content-Type']).toBe('application/json');
    });

    it('should allow excluding Content-Type header', () => {
      const testToken = 'test-jwt-token';
      api.setAuthToken(testToken);
      
      const headers = api.getAuthHeaders(false);
      
      expect(headers['Authorization']).toBe(`Bearer ${testToken}`);
      expect(headers['Content-Type']).toBeUndefined();
    });

    it('should return consistent headers without side effects', () => {
      const testToken = 'consistent-token';
      api.setAuthToken(testToken);
      
      const headers1 = api.getAuthHeaders();
      const headers2 = api.getAuthHeaders();
      
      expect(headers1).toEqual(headers2);
      expect(headers1['Authorization']).toBe(`Bearer ${testToken}`);
      expect(headers2['Authorization']).toBe(`Bearer ${testToken}`);
    });

    it('should update token when setAuthToken is called', () => {
      api.setAuthToken('token-1');
      expect(api.getAuthHeaders()['Authorization']).toBe('Bearer token-1');
      
      api.setAuthToken('token-2');
      expect(api.getAuthHeaders()['Authorization']).toBe('Bearer token-2');
      
      api.setAuthToken(null);
      expect(api.getAuthHeaders()['Authorization']).toBeUndefined();
    });
  });

  describe('getAuthHeadersAsync - Logout Safety', () => {
    it('should NOT re-attach Authorization after explicit logout', async () => {
      // In tests, supabase.auth.getSession is globally mocked to return a token.
      // This makes sure explicit logout overrides the session.
      api.setAuthToken(null);

      const headers = await api.getAuthHeadersAsync(false);

      expect(headers['Authorization']).toBeUndefined();
      expect(headers['Content-Type']).toBeUndefined();
    });
  });

  describe('getAccessToken - Token Retrieval', () => {
    it('should return cached token when set', () => {
      const testToken = 'cached-token';
      api.setAuthToken(testToken);
      
      expect(api.getAccessToken()).toBe(testToken);
    });

    it('should return null when no token is set', () => {
      api.setAuthToken(null);
      
      expect(api.getAccessToken()).toBeNull();
    });
  });

  describe('Token Security - No Leakage', () => {
    it('should NOT log token to console on setAuthToken', () => {
      const consoleSpy = vi.spyOn(console, 'log');
      const consoleDebugSpy = vi.spyOn(console, 'debug');
      const consoleWarnSpy = vi.spyOn(console, 'warn');
      
      const sensitiveToken = 'super-secret-jwt-token';
      api.setAuthToken(sensitiveToken);
      
      // Check no console output contains the token
      const allCalls = [
        ...consoleSpy.mock.calls,
        ...consoleDebugSpy.mock.calls,
        ...consoleWarnSpy.mock.calls
      ];
      
      for (const call of allCalls) {
        const stringified = JSON.stringify(call);
        expect(stringified).not.toContain(sensitiveToken);
      }
    });
  });

  describe('Fetch calls include Authorization header', () => {
    it('updatePhotoState should include Authorization header when authenticated', async () => {
      const testToken = 'test-bearer-token';
      api.setAuthToken(testToken);
      
      const fetchSpy = vi.fn().mockImplementation(async (url) => {
        if (String(url).endsWith('/csrf')) {
          return {
            ok: true,
            status: 200,
            json: async () => ({ csrfToken: 'test-csrf-token' }),
          };
        }
        return {
          ok: true,
          status: 200,
          json: async () => ({ success: true }),
        };
      });
      global.fetch = fetchSpy;

      await api.updatePhotoState(1, 'finished');

      expect(fetchSpy).toHaveBeenCalled();
      const fetchCall = fetchSpy.mock.calls.find(([url, init]) => !String(url).endsWith('/csrf') && init && init.method === 'PATCH');
      expect(fetchCall).toBeTruthy();
      expect(fetchCall[1].headers['Authorization']).toBe(`Bearer ${testToken}`);
    });

    it('getPhotos should include Authorization header when authenticated', async () => {
      const testToken = 'photos-token';
      api.setAuthToken(testToken);
      
      // Clear cache to force a fresh fetch
      if (globalThis.__getPhotosInflight) {
        globalThis.__getPhotosInflight.clear();
      }
      
      const fetchSpy = vi.fn().mockResolvedValue({
        ok: true,
        status: 200,
        json: async () => ({ success: true, photos: [] })
      });
      global.fetch = fetchSpy;

      await api.getPhotos();

      expect(fetchSpy).toHaveBeenCalled();
      const fetchCall = fetchSpy.mock.calls[0];
      expect(fetchCall[1].headers['Authorization']).toBe(`Bearer ${testToken}`);
    });

    it('getPhotos should always include Authorization header with Bearer token', async () => {
      api.setAuthToken('photos-token');

      // Clear cache to force a fresh fetch
      if (globalThis.__getPhotosInflight) {
        globalThis.__getPhotosInflight.clear();
      }

      const fetchSpy = vi.fn().mockResolvedValue({
        ok: true,
        status: 200,
        json: async () => ({ success: true, photos: [] })
      });
      global.fetch = fetchSpy;

      await api.getPhotos();

      expect(fetchSpy).toHaveBeenCalled();
      const fetchCall = fetchSpy.mock.calls[0];
      expect(fetchCall[1].credentials).toBe('include');
      const headers = fetchCall[1].headers || {};
      expect(headers['Authorization']).toBe('Bearer photos-token');
    });

    it('deletePhoto should include Authorization header when authenticated', async () => {
      const testToken = 'delete-token';
      api.setAuthToken(testToken);
      
      const fetchSpy = vi.fn().mockImplementation(async (url) => {
        if (String(url).endsWith('/csrf')) {
          return {
            ok: true,
            status: 200,
            json: async () => ({ csrfToken: 'test-csrf-token' }),
          };
        }
        return {
          ok: true,
          status: 200,
          json: async () => ({ success: true }),
        };
      });
      global.fetch = fetchSpy;

      await api.deletePhoto(123);

      expect(fetchSpy).toHaveBeenCalled();
      const fetchCall = fetchSpy.mock.calls.find(([url, init]) => !String(url).endsWith('/csrf') && init && init.method === 'DELETE');
      expect(fetchCall).toBeTruthy();
      expect(fetchCall[1].headers['Authorization']).toBe(`Bearer ${testToken}`);
    });

    it('uploadPhotoToServer should include Authorization header when authenticated', async () => {
      const testToken = 'upload-token';
      api.setAuthToken(testToken);
      
      const fetchSpy = vi.fn().mockImplementation(async (url) => {
        if (String(url).endsWith('/csrf')) {
          return {
            ok: true,
            status: 200,
            json: async () => ({ csrfToken: 'test-csrf-token' }),
          };
        }
        return {
          ok: true,
          status: 200,
          json: async () => ({ success: true }),
        };
      });
      global.fetch = fetchSpy;

      const mockFile = new File(['test'], 'test.jpg', { type: 'image/jpeg' });
      await api.uploadPhotoToServer(mockFile);

      expect(fetchSpy).toHaveBeenCalled();
      const fetchCall = fetchSpy.mock.calls.find(([url, init]) => !String(url).endsWith('/csrf') && init && init.method === 'POST');
      expect(fetchCall).toBeTruthy();
      expect(fetchCall[1].headers['Authorization']).toBe(`Bearer ${testToken}`);
    });
  });

  describe('fetchProtectedBlobUrl - Bearer Token for Images', () => {
    it('should include Authorization header for image requests', async () => {
      const testToken = 'image-bearer-token';
      api.setAuthToken(testToken);
      
      const mockBlob = new Blob(['test'], { type: 'image/jpeg' });
      const fetchSpy = vi.fn().mockResolvedValue({
        ok: true,
        status: 200,
        blob: async () => mockBlob
      });
      global.fetch = fetchSpy;

      await api.fetchProtectedBlobUrl('http://example.com/image.jpg');

      expect(fetchSpy).toHaveBeenCalled();
      const fetchCall = fetchSpy.mock.calls[0];
      expect(fetchCall[1].headers['Authorization']).toBe(`Bearer ${testToken}`);
    });

    it('should NOT include Content-Type header for blob requests', async () => {
      const testToken = 'blob-token';
      api.setAuthToken(testToken);
      
      const mockBlob = new Blob(['test'], { type: 'image/jpeg' });
      const fetchSpy = vi.fn().mockResolvedValue({
        ok: true,
        status: 200,
        blob: async () => mockBlob
      });
      global.fetch = fetchSpy;

      await api.fetchProtectedBlobUrl('http://example.com/image.jpg');

      const fetchCall = fetchSpy.mock.calls[0];
      // Content-Type should NOT be set for blob requests (browser handles it)
      expect(fetchCall[1].headers['Content-Type']).toBeUndefined();
    });

    it('should handle 401 gracefully for image requests', async () => {
      const testToken = 'expired-token';
      api.setAuthToken(testToken);
      
      const dispatchEventSpy = vi.spyOn(window, 'dispatchEvent');
      const fetchSpy = vi.fn().mockResolvedValue({
        ok: false,
        status: 401,
        blob: async () => { throw new Error('401'); }
      });
      global.fetch = fetchSpy;

      // fetchProtectedBlobUrl should throw on 401
      await expect(api.fetchProtectedBlobUrl('http://example.com/image.jpg'))
        .rejects.toThrow();
      
      dispatchEventSpy.mockRestore();
    });

    it('should return blob URL as-is if already a blob URL', async () => {
      const blobUrl = 'blob:http://example.com/12345';
      
      const result = await api.fetchProtectedBlobUrl(blobUrl);
      
      expect(result).toBe(blobUrl);
    });

    it('should include credentials for backward compatibility during transition', async () => {
      api.setAuthToken('test-token');
      
      const mockBlob = new Blob(['test'], { type: 'image/jpeg' });
      const fetchSpy = vi.fn().mockResolvedValue({
        ok: true,
        status: 200,
        blob: async () => mockBlob
      });
      global.fetch = fetchSpy;

      await api.fetchProtectedBlobUrl('http://example.com/image.jpg');

      const fetchCall = fetchSpy.mock.calls[0];
      // credentials: 'include' is kept for backward compatibility
      expect(fetchCall[1].credentials).toBe('include');
    });
  });
});

describe('api - handleAuthError', () => {
  let reloadSpy;
  let dispatchEventSpy;
  let originalLocation;

  beforeEach(() => {
    // Save original location
    originalLocation = window.location;
    
    // Mock window.location.reload
    delete window.location;
    window.location = { ...originalLocation, reload: vi.fn() };
    reloadSpy = vi.spyOn(window.location, 'reload');
    
    // Spy on window.dispatchEvent
    dispatchEventSpy = vi.spyOn(window, 'dispatchEvent');
  });

  afterEach(() => {
    // Restore original location
    window.location = originalLocation;
    vi.restoreAllMocks();
  });

  it('should NOT reload page on 401 error', async () => {
    // Clear any caches that might interfere
    if (globalThis.__getPhotosInflight) {
      globalThis.__getPhotosInflight.clear();
    }
    
    // Mock fetch to return 401
    global.fetch = vi.fn().mockResolvedValue({
      ok: false,
      status: 401,
      json: async () => ({ error: 'Unauthorized' })
    });

    // Use updatePhotoState which doesn't have caching
    const result = await api.updatePhotoState(1, 'finished');

    // CRITICAL: Verify reload was NOT called
    expect(reloadSpy).not.toHaveBeenCalled();
    
    // Verify custom event was dispatched instead
    expect(dispatchEventSpy).toHaveBeenCalled();
    
    const eventCalls = dispatchEventSpy.mock.calls;
    const authEvent = eventCalls.find(call => 
      call[0] instanceof CustomEvent && call[0].type === 'auth:session-expired'
    );
    
    expect(authEvent).toBeDefined();
    expect(authEvent[0].detail).toEqual({ status: 401 });
    
    // Function should return undefined (handled by handleAuthError)
    expect(result).toBeUndefined();
  });

  it('should NOT reload page on 403 error', async () => {
    // Mock fetch to return 403
    global.fetch = vi.fn().mockResolvedValue({
      ok: false,
      status: 403,
      json: async () => ({ error: 'Forbidden' })
    });

    // Call an API function that uses handleAuthError
    await api.updatePhotoState(1, 'finished');

    // CRITICAL: Verify reload was NOT called
    expect(reloadSpy).not.toHaveBeenCalled();
    
    // Verify custom event was dispatched instead
    expect(dispatchEventSpy).toHaveBeenCalled();
    
    const eventCalls = dispatchEventSpy.mock.calls;
    const authEvent = eventCalls.find(call => 
      call[0] instanceof CustomEvent && call[0].type === 'auth:session-expired'
    );
    
    expect(authEvent).toBeDefined();
    expect(authEvent[0].detail).toEqual({ status: 403 });
  });

  it('should allow normal operations on 200 success', async () => {
    // Mock fetch to return success
    global.fetch = vi.fn().mockResolvedValue({
      ok: true,
      status: 200,
      json: async () => ({ success: true, data: { id: 1 } })
    });

    // Use updatePhotoState which doesn't have caching
    const result = await api.updatePhotoState(1, 'finished');

    // Verify reload was NOT called for successful requests
    expect(reloadSpy).not.toHaveBeenCalled();
    
    // Verify NO auth event was dispatched for successful requests
    const eventCalls = dispatchEventSpy.mock.calls;
    const authEvent = eventCalls.find(call => 
      call[0] instanceof CustomEvent && call[0].type === 'auth:session-expired'
    );
    expect(authEvent).toBeUndefined();
    
    // Function should return the data
    expect(result).toEqual({ success: true, data: { id: 1 } });
  });

  it('should dispatch event with correct status code', async () => {
    // Mock fetch to return 401
    global.fetch = vi.fn().mockResolvedValue({
      ok: false,
      status: 401,
      json: async () => ({ error: 'Token expired' })
    });

    await api.deletePhoto(123);

    // Verify the event contains the status code
    const eventCalls = dispatchEventSpy.mock.calls;
    const authEvent = eventCalls.find(call => 
      call[0] instanceof CustomEvent && call[0].type === 'auth:session-expired'
    );
    
    expect(authEvent).toBeDefined();
    expect(authEvent[0].detail.status).toBe(401);
  });

  it('should handle multiple auth errors without reloading', async () => {
    // Clear dispatch spy before this test
    dispatchEventSpy.mockClear();
    
    // Mock fetch to return 401
    global.fetch = vi.fn().mockResolvedValue({
      ok: false,
      status: 401,
      json: async () => ({ error: 'Unauthorized' })
    });

    // Make multiple API calls
    await api.updatePhotoState(1, 'finished');
    await api.updatePhotoState(2, 'finished');
    await api.updatePhotoCaption(3, 'test');

    // Verify reload was NEVER called despite multiple auth errors
    expect(reloadSpy).not.toHaveBeenCalled();
    
    // Verify event was dispatched for errors (at least 2 since limiters may batch)
    const eventCalls = dispatchEventSpy.mock.calls;
    const authEvents = eventCalls.filter(call => 
      call[0] instanceof CustomEvent && call[0].type === 'auth:session-expired'
    );
    
    expect(authEvents.length).toBeGreaterThanOrEqual(2);
  });

  it('should not dispatch event on 404 or other non-auth errors', async () => {
    // Mock fetch to return 404
    global.fetch = vi.fn().mockResolvedValue({
      ok: false,
      status: 404,
      json: async () => ({ error: 'Not found' })
    });

    try {
      await api.getPhotos();
    } catch {
      // Expected to throw
    }

    // Verify NO auth event was dispatched for non-auth errors
    const eventCalls = dispatchEventSpy.mock.calls;
    const authEvent = eventCalls.find(call => 
      call[0] instanceof CustomEvent && call[0].type === 'auth:session-expired'
    );
    expect(authEvent).toBeUndefined();
    
    // Verify reload was NOT called
    expect(reloadSpy).not.toHaveBeenCalled();
  });
});

describe('api - API functions with auth error handling', () => {
  let dispatchEventSpy;

  beforeEach(() => {
    dispatchEventSpy = vi.spyOn(window, 'dispatchEvent');
  });

  afterEach(() => {
    vi.restoreAllMocks();
  });

  it('uploadPhotoToServer should handle 401 gracefully', async () => {
    global.fetch = vi.fn().mockResolvedValue({
      ok: false,
      status: 401
    });

    const mockFile = new File(['test'], 'test.jpg', { type: 'image/jpeg' });
    const result = await api.uploadPhotoToServer(mockFile);

    // Should return undefined when auth error is handled
    expect(result).toBeUndefined();
    
    // Should dispatch auth event
    const eventCalls = dispatchEventSpy.mock.calls;
    const authEvent = eventCalls.find(call => 
      call[0] instanceof CustomEvent && call[0].type === 'auth:session-expired'
    );
    expect(authEvent).toBeDefined();
  });

  it('checkPrivilege should handle 403 gracefully', async () => {
    global.fetch = vi.fn().mockResolvedValue({
      ok: false,
      status: 403
    });

    const result = await api.checkPrivilege('/test/path');

    // Should return undefined when auth error is handled
    expect(result).toBeUndefined();
    
    // Should dispatch auth event
    const eventCalls = dispatchEventSpy.mock.calls;
    const authEvent = eventCalls.find(call => 
      call[0] instanceof CustomEvent && call[0].type === 'auth:session-expired'
    );
    expect(authEvent).toBeDefined();
  });

  it('fetchCollectibles should handle 401 gracefully', async () => {
    global.fetch = vi.fn().mockResolvedValue({
      ok: false,
      status: 401
    });

    const result = await api.fetchCollectibles(123);

    // Should return undefined when auth error is handled
    expect(result).toBeUndefined();
    
    // Should dispatch auth event
    const eventCalls = dispatchEventSpy.mock.calls;
    const authEvent = eventCalls.find(call => 
      call[0] instanceof CustomEvent && call[0].type === 'auth:session-expired'
    );
    expect(authEvent).toBeDefined();
  });
});<|MERGE_RESOLUTION|>--- conflicted
+++ resolved
@@ -13,11 +13,8 @@
     const dummyThumb = new Blob(['thumb'], { type: 'image/jpeg' });
     let formDataArg;
     global.fetch = vi.fn((url, opts) => {
-<<<<<<< HEAD
       if (typeof url === 'string' && url.endsWith('/csrf')) {
-=======
       if (String(url).endsWith('/csrf')) {
->>>>>>> 2ccd6311
         return Promise.resolve({ ok: true, status: 200, json: async () => ({ csrfToken: 'test-csrf-token' }) });
       }
       formDataArg = opts.body;
@@ -46,11 +43,8 @@
     const dummyFile = new File(['main'], 'main.jpg', { type: 'image/jpeg' });
     let formDataArg;
     global.fetch = vi.fn((url, opts) => {
-<<<<<<< HEAD
       if (typeof url === 'string' && url.endsWith('/csrf')) {
-=======
       if (String(url).endsWith('/csrf')) {
->>>>>>> 2ccd6311
         return Promise.resolve({ ok: true, status: 200, json: async () => ({ csrfToken: 'test-csrf-token' }) });
       }
       formDataArg = opts.body;
