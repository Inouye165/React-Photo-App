# Testing Guide for Photo App

## Overview
This document provides comprehensive testing instructions for the Photo App's authentication system, HEIC conversion, and core functionality.

## Prerequisites
- Node.js 20+ (see root `package.json` engines)
- npm 10+
- Modern web browser (Chrome, Edge recommended)
- (No ImageMagick required; HEIC/HEIF conversion uses Sharp + `heic-convert` fallback)

## Quick Start Testing

### 1. Environment Setup
```bash
# Clone and install dependencies
git clone https://github.com/Inouye165/React-Photo-App.git
cd React-Photo-App
npm install
cd server && npm install && cd ..
```

### 2. Start Both Servers
```bash
# Terminal 1: Backend server
cd server && npm start

# Terminal 2: Frontend server  
npm run dev
```

### 3. Run Test Suite
```bash
# Frontend unit tests
npm run test:run

# Backend tests
cd server && npm test
```

## Manual Testing Checklist

### 🔐 Authentication System
- [ ] **Initial Load**: Should show login form on first visit
- [ ] **User Registration**: Create new account with username, email, password
- [ ] **User Login**: Login with valid credentials
- [ ] **Authentication UI**: 
  - [ ] Toolbar shows "Login" button when not authenticated
  - [ ] Toolbar shows user avatar + username + "Logout" button when authenticated
- [ ] **Logout**: Click logout button clears session and returns to login form
- [ ] **Session Persistence**: Refresh page maintains login state
- [ ] **Token Expiration**: Login expires after 24 hours

### 🖼️ Image Operations (Authenticated Users Only)
- [ ] **File/Folder Selection**: Select photos or folder for upload works (File picker on mobile/Safari/Firefox)
- [ ] **Image Display**: All images load with authenticated URLs
- [ ] **HEIC Conversion**: HEIC files display properly (converted to JPEG)
- [ ] **Edit Mode**: Click edit on any image opens editor
- [ ] **Image Authentication**: All image requests include auth tokens

### 🔒 Security Testing
- [ ] **Unauthenticated Access**: Cannot access images without login
- [ ] **Invalid Tokens**: Expired/invalid tokens redirect to login
- [ ] **CORS Headers**: No cross-origin errors in browser console
- [ ] **Rate Limiting**: Multiple failed logins trigger rate limiting

### 📁 Multi-Machine Workflow
- [ ] **File Sync**: Missing image files show appropriate 404 errors
- [ ] **Database Consistency**: App handles missing files gracefully
- [ ] **Cross-Device Login**: Same account works on multiple machines

## Automated Test Coverage
This repo has frontend (Vitest) and backend (Jest) suites.

<<<<<<< HEAD
### Frontend tests
=======
### Frontend (Vitest)
As of the latest run, the frontend suite contains **476** tests across **182** test suites (475 passing, 1 skipped/pending).
>>>>>>> 6f99caf9
```bash
# Run with coverage
npm run test:coverage

# Produce a machine-readable summary (used for the counts above)
npx vitest run --reporter=json --outputFile test-results/vitest-summary.json
```

<<<<<<< HEAD
This covers core UI behavior (auth flows, component interactions, and regression coverage for the main screens).

### Backend tests
=======
**Covers:**
- UI rendering and interactions
- Auth flows and auth-error handling
- Upload flow and client-side thumbnail/HEIC handling
- Accessibility checks

### Backend (Jest)
As of the latest run, the backend suite contains **690** tests across **95** test suites (684 passing, 6 skipped/pending).
>>>>>>> 6f99caf9
```bash
cd server && npm test

# Produce a machine-readable summary (used for the counts above)
cd server && npm test -- --json --outputFile ..\\test-results\\jest-server-summary.json
```

<<<<<<< HEAD
This covers auth middleware behavior, image access rules, upload/processing paths, and security-related regressions.
=======
**Covers:**
- Auth and middleware behavior
- Image access and upload routes
- Security checks (rate limiting, headers, access control)
- Database operations and error handling
>>>>>>> 6f99caf9

## Common Issues & Solutions

### 🚨 Authentication Issues
**Problem**: Login button doesn't work
- **Check**: Backend server running on port 3001
- **Check**: Frontend can reach `http://localhost:3001/auth/*`
- **Solution**: Restart servers, check for port conflicts

**Problem**: Images not loading after login
- **Check**: Signed thumbnail URLs are being used for `<img>` tags (preferred), or image fetches include `Authorization: Bearer <token>`.
- **Check**: CORS allows your frontend origin.

### 🖼️ HEIC Issues  
**Problem**: HEIC files not displaying
- **Check**: Server logs for conversion errors
<<<<<<< HEAD
- **Check**: Worker is running (thumbnails/conversion happen in background jobs)
- **Notes**: The app is intended to work without ImageMagick; conversion uses Sharp plus a `heic-convert` fallback.

**Problem**: "Bad seek" errors in console
- **Expected**: Some HEIC variants can fail to decode in Sharp.
- **Action**: Check server logs for whether the `heic-convert` fallback succeeded; if not, capture the failing file and open an issue.
=======
- **Check**: Your Node dependencies installed cleanly (`npm install` in root + `server`)
- **Note**: ImageMagick is not required for this project; HEIC/HEIF conversion uses Sharp with a `heic-convert` fallback.

**Problem**: "Bad seek" errors in console
- **Expected**: These can happen when a specific HEIC variant can't be decoded cleanly.
- **Action**: Check server logs to confirm whether the fallback conversion succeeded; if both converters fail, the file may be skipped/rejected.
>>>>>>> 6f99caf9

### 🔧 Development Issues
**Problem**: Port conflicts (EADDRINUSE)
- **Solution**: `taskkill /F /IM node.exe` (Windows) or `pkill node` (Mac/Linux)

**Problem**: Tests failing
- **Check**: All dependencies installed (`npm install`)
- **Check**: Servers not running during test execution
- **Solution**: Stop servers, run tests, restart servers

## Test Environment Setup

### Development Testing
```bash
# Standard development setup
npm run dev          # Frontend on :5173
cd server && npm start  # Backend on :3001
```

### Production Testing
```bash
npm run build        # Build for production
npm run preview      # Preview production build
```

### Test Database Reset
```bash
# This project uses PostgreSQL. Reset your Postgres DB and re-run migrations:
docker-compose up -d db
cd server && npx knex migrate:latest --knexfile knexfile.js
```

## Security Testing

### Manual Security Checks
1. **Network Tab**: Verify all requests include proper auth headers
2. **Application Tab**: Check localStorage for auth tokens
3. **Console**: No authentication errors or CORS issues
4. **Direct URL Access**: `http://localhost:3001/display/working/image.jpg` should return 401

### Automated Security Testing
```bash
# Security middleware tests
cd server && npm test -- tests/security.test.js

# Authentication flow tests  
cd server && npm test -- tests/imageAuth.test.js
```

## Performance Testing

### Image Loading Performance
- Test with 50+ images in folder
- Verify thumbnail generation doesn't block UI
- Check memory usage during HEIC conversion

### Concurrent User Testing
- Multiple browser windows with same account
- Different accounts in different browsers
- Verify session isolation

## CI/CD Testing

### Pre-commit Checks
```bash
# Run all tests
npm run test:run
cd server && npm test

# Lint check
npm run lint

# Build check
npm run build
```

### Branch Testing
```bash
# Test branch switching
git checkout main
npm test
git checkout security-auth-system
npm test
```

## Troubleshooting

### Reset Everything
```bash
# Complete reset
taskkill /F /IM node.exe    # Kill all Node processes
rm -rf node_modules         # Remove frontend deps (Mac/Linux)
rm -rf server/node_modules  # Remove backend deps (Mac/Linux)
npm install                 # Reinstall frontend
cd server && npm install    # Reinstall backend
```

PowerShell equivalents:

```powershell
Get-Process node -ErrorAction SilentlyContinue | Stop-Process -Force
Remove-Item -Recurse -Force node_modules
Remove-Item -Recurse -Force server\node_modules
npm install
cd server; npm install
```

### Debug Authentication
```bash
# Auth is handled by Supabase on the client. To debug protected backend endpoints,
# call them with a Supabase access token:
curl -H "Authorization: Bearer <SUPABASE_ACCESS_TOKEN>" http://localhost:3001/photos
```

### Debug Image Access
```bash
# Check image serving (should fail without auth)
curl -I http://localhost:3001/display/working/test.jpg

# Check with auth token
curl -H "Authorization: Bearer YOUR_TOKEN" \
  http://localhost:3001/display/working/test.jpg
```

## Test Data

### Stress Testing for Race Conditions

The project includes a stress test tool to detect intermittent failures and race conditions:

```bash
# Basic stress test (20 runs)
npm run test:stress

# Comprehensive test (50+ runs)
npm run test:stress -- --runs 50

# Stop on first failure for debugging
npm run test:stress -- --bail

# Run tests in parallel
npm run test:stress -- --parallel 4
```

**When to use stress tests:**
- After fixing a flaky test to verify it's truly fixed
- Before merging changes that affect async operations, file I/O, or network calls
- When CI shows intermittent failures you can't reproduce locally
- Periodically as part of release validation

**What stress tests detect:**
- Race conditions (async operations completing in unexpected order)
- File handle leaks (resources not properly closed)
- Network timeout issues (connections not properly cleaned up)
- Global state pollution (tests affecting each other)

A healthy codebase should maintain **95%+ success rate** on stress tests.

### Sample Test User
```json
{
  "username": "testuser",
  "email": "test@example.com", 
  "password": "TestPassword123!"
}
```

### Sample Test Images
- Place test JPEG and HEIC files in server's working directory
- Ensure variety of formats: .jpg, .jpeg, .heic, .heif
- Test with different file sizes (small <1MB, large >5MB)

## Reporting Issues

When reporting authentication or HEIC issues, please include:
1. Browser console logs
2. Network tab screenshots
3. Server terminal output
4. Steps to reproduce
5. Expected vs actual behavior

## Success Criteria

✅ **Authentication Working**: Login/logout functional, images load only when authenticated  
✅ **HEIC Support Working**: HEIC files display as JPEG, no conversion errors  
✅ **Tests Passing**: `npm run test:run` and `cd server && npm test` pass consistently  
✅ **Security Active**: Proper headers, rate limiting, input validation  
✅ **Multi-device Ready**: Works across multiple machines with proper file sync handling<|MERGE_RESOLUTION|>--- conflicted
+++ resolved
@@ -72,12 +72,8 @@
 ## Automated Test Coverage
 This repo has frontend (Vitest) and backend (Jest) suites.
 
-<<<<<<< HEAD
-### Frontend tests
-=======
 ### Frontend (Vitest)
 As of the latest run, the frontend suite contains **476** tests across **182** test suites (475 passing, 1 skipped/pending).
->>>>>>> 6f99caf9
 ```bash
 # Run with coverage
 npm run test:coverage
@@ -86,11 +82,6 @@
 npx vitest run --reporter=json --outputFile test-results/vitest-summary.json
 ```
 
-<<<<<<< HEAD
-This covers core UI behavior (auth flows, component interactions, and regression coverage for the main screens).
-
-### Backend tests
-=======
 **Covers:**
 - UI rendering and interactions
 - Auth flows and auth-error handling
@@ -99,7 +90,6 @@
 
 ### Backend (Jest)
 As of the latest run, the backend suite contains **690** tests across **95** test suites (684 passing, 6 skipped/pending).
->>>>>>> 6f99caf9
 ```bash
 cd server && npm test
 
@@ -107,15 +97,11 @@
 cd server && npm test -- --json --outputFile ..\\test-results\\jest-server-summary.json
 ```
 
-<<<<<<< HEAD
-This covers auth middleware behavior, image access rules, upload/processing paths, and security-related regressions.
-=======
 **Covers:**
 - Auth and middleware behavior
 - Image access and upload routes
 - Security checks (rate limiting, headers, access control)
 - Database operations and error handling
->>>>>>> 6f99caf9
 
 ## Common Issues & Solutions
 
@@ -132,21 +118,12 @@
 ### 🖼️ HEIC Issues  
 **Problem**: HEIC files not displaying
 - **Check**: Server logs for conversion errors
-<<<<<<< HEAD
-- **Check**: Worker is running (thumbnails/conversion happen in background jobs)
-- **Notes**: The app is intended to work without ImageMagick; conversion uses Sharp plus a `heic-convert` fallback.
-
-**Problem**: "Bad seek" errors in console
-- **Expected**: Some HEIC variants can fail to decode in Sharp.
-- **Action**: Check server logs for whether the `heic-convert` fallback succeeded; if not, capture the failing file and open an issue.
-=======
 - **Check**: Your Node dependencies installed cleanly (`npm install` in root + `server`)
 - **Note**: ImageMagick is not required for this project; HEIC/HEIF conversion uses Sharp with a `heic-convert` fallback.
 
 **Problem**: "Bad seek" errors in console
 - **Expected**: These can happen when a specific HEIC variant can't be decoded cleanly.
 - **Action**: Check server logs to confirm whether the fallback conversion succeeded; if both converters fail, the file may be skipped/rejected.
->>>>>>> 6f99caf9
 
 ### 🔧 Development Issues
 **Problem**: Port conflicts (EADDRINUSE)
