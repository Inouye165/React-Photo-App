--- conflicted
+++ resolved
@@ -1,13 +1,6 @@
 
 # Lumina
 
-<<<<<<< HEAD
-Lumina is a full-stack photo app for uploading, browsing, and editing a personal photo library. It uses Supabase for auth/storage and an Express API for uploads and background processing. Some metadata enrichment is optional (OpenAI + LangGraph, and optional Google Places if you provide keys).
-
-**Author:** Ron Inouye ([@Inouye165](https://github.com/Inouye165))
-
-## What you can do
-=======
 # Lumina (formerly React Photo App)
 
 ![Status: High-Performance Engineering Prototype (Active Development)](https://img.shields.io/badge/status-high--performance--prototype-yellow.svg)
@@ -120,7 +113,6 @@
 - The UI shows **Analyzing...** while the backend reports `photo.state === 'inprogress'`.
 - The client polls `GET /photos/:id` (with cache-busting query params) until `state` is terminal (`finished` or `error`).
 - Polling is implemented in the Zustand store (`startAiPolling` / `stopAiPolling`) as the **single source of truth** to avoid competing pollers and stale UI state.
->>>>>>> 6f99caf9
 
 - Upload photos (including HEIC/HEIF) and browse them in a gallery.
 - Open an edit page that shows derived metadata (EXIF, timestamps) and a map when GPS exists.
@@ -139,11 +131,7 @@
 
 ## Architecture notes
 
-<<<<<<< HEAD
-The upload path is designed to avoid writing large files to server disk:
-=======
 **Why bother?** Most tutorials teach "save to disk, then upload." That creates bottlenecks. Streaming straight to cloud storage skips that problem entirely.
->>>>>>> 6f99caf9
 
 ```
 upload
@@ -153,11 +141,8 @@
   → (optional) AI enrichment
 ```
 
-<<<<<<< HEAD
 The UI polls photo status while background work is running.
-=======
 **Why bother?** Without this, you end up with a mess of API calls scattered everywhere. LangGraph keeps it organized and testable.
->>>>>>> 6f99caf9
 
 ## Quick start (local dev)
 
@@ -220,11 +205,8 @@
 - [docs/SECURITY_CODING_MAINTENANCE.md](docs/SECURITY_CODING_MAINTENANCE.md)
 - [SECURITY_REMEDIATION_SUMMARY.md](SECURITY_REMEDIATION_SUMMARY.md)
 
-<<<<<<< HEAD
 ## Docs
-=======
 Started because I wanted to learn how production apps actually work — not just follow tutorials.
->>>>>>> 6f99caf9
 
 - [TESTING.md](TESTING.md)
 - [docs/DEV.md](docs/DEV.md)
