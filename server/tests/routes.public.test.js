/**
 * Tests for Public API Routes
 * 
 * Tests the /api/public/* endpoints which are accessible without authentication.
 * Covers validation, rate limiting, and database integration.
 * 
 * This test creates an isolated Express app to avoid conflicts with the main
 * server's middleware and mocking setup.
 */

/* eslint-env jest */

const request = require('supertest');
const express = require('express');

// Create mock functions at module scope so they can be referenced in tests
const mockInsert = jest.fn();
const mockReturning = jest.fn();

// Create a mock database function
const createMockDb = () => {
  const mockDb = jest.fn((_tableName) => ({
    insert: mockInsert.mockReturnValue({
      returning: mockReturning
    }),
    select: jest.fn().mockReturnThis(),
    where: jest.fn().mockReturnThis(),
    first: jest.fn()
  }));
  
  mockDb.raw = jest.fn().mockResolvedValue(true);
  mockDb.fn = {
    now: jest.fn().mockReturnValue('NOW()')
  };
  mockDb.schema = {
    hasTable: jest.fn().mockResolvedValue(true),
    createTable: jest.fn().mockResolvedValue(true),
    dropTableIfExists: jest.fn().mockResolvedValue(true)
  };
  
  return mockDb;
};

// Mock the logger to prevent console spam
jest.mock('../logger', () => ({
  info: jest.fn(),
  warn: jest.fn(),
  error: jest.fn(),
  debug: jest.fn(),
  fatal: jest.fn()
}));

// Create an isolated test app with just the public router
function createTestApp() {
  const app = express();
  app.set('trust proxy', 1);
  app.use(express.json());
  
  // Import and mount the public router with mock db
  const createPublicRouter = require('../routes/public');
  const mockDb = createMockDb();
  app.use('/api/public', createPublicRouter({ db: mockDb }));
  
  // 404 handler
  app.use((_req, res) => {
    res.status(404).json({ success: false, error: 'Not found' });
  });
  
  return app;
}

describe('Public API Routes', () => {
  let app;
  
  beforeAll(() => {
    // Set test environment
    process.env.NODE_ENV = 'test';
  });

  beforeEach(() => {
    jest.clearAllMocks();
    app = createTestApp();
    
    // Setup default successful insert mock
    mockReturning.mockResolvedValue([{
      id: '123e4567-e89b-12d3-a456-426614174000',
      created_at: new Date().toISOString()
    }]);
  });

  describe('POST /api/public/contact', () => {
    const validPayload = {
      name: 'John Doe',
      email: 'john@example.com',
      subject: 'Test Subject',
      message: 'This is a test message for the contact form.'
    };

    describe('Valid Submissions', () => {
      it('should accept valid contact form submission', async () => {
        const response = await request(app)
          .post('/api/public/contact')
          .send(validPayload)
          .expect('Content-Type', /json/)
          .expect(200);

        expect(response.body.success).toBe(true);
        expect(response.body.message).toContain('Thank you');
        expect(response.body.id).toBeDefined();
        
        // Verify database insert was called
        expect(mockInsert).toHaveBeenCalledWith(
          expect.objectContaining({
            name: 'John Doe',
            email: 'john@example.com',
            subject: 'Test Subject',
            message: 'This is a test message for the contact form.',
            status: 'new'
          })
        );
      });

      it('should use default subject when not provided', async () => {
        const payloadWithoutSubject = {
          name: 'Jane Doe',
          email: 'jane@example.com',
          message: 'A message without subject.'
        };

        await request(app)
          .post('/api/public/contact')
          .send(payloadWithoutSubject)
          .expect(200);

        expect(mockInsert).toHaveBeenCalledWith(
          expect.objectContaining({
            subject: 'General Inquiry'
          })
        );
      });

      it('should normalize email addresses', async () => {
        const payloadWithVariantEmail = {
          name: 'Test User',
          email: 'TEST@EXAMPLE.COM',
          message: 'Testing email normalization.'
        };

        await request(app)
          .post('/api/public/contact')
          .send(payloadWithVariantEmail)
          .expect(200);

        expect(mockInsert).toHaveBeenCalledWith(
          expect.objectContaining({
            email: 'test@example.com'
          })
        );
      });

      it('should trim whitespace from inputs', async () => {
        const payloadWithWhitespace = {
          name: '  Trimmed Name  ',
          email: 'trim@example.com',
          message: '  Trimmed message  '
        };

        await request(app)
          .post('/api/public/contact')
          .send(payloadWithWhitespace)
          .expect(200);

        expect(mockInsert).toHaveBeenCalledWith(
          expect.objectContaining({
            name: 'Trimmed Name',
            message: 'Trimmed message'
          })
        );
      });
    });

    describe('Validation Errors', () => {
      it('should reject missing name', async () => {
        const response = await request(app)
          .post('/api/public/contact')
          .send({ email: 'test@example.com', message: 'Hello' })
          .expect(400);

        expect(response.body.success).toBe(false);
        expect(response.body.error).toBe('Validation failed');
        expect(response.body.details).toEqual(
          expect.arrayContaining([
            expect.objectContaining({ field: 'name' })
          ])
        );
      });

      it('should reject missing email', async () => {
        const response = await request(app)
          .post('/api/public/contact')
          .send({ name: 'Test', message: 'Hello' })
          .expect(400);

        expect(response.body.success).toBe(false);
        expect(response.body.details).toEqual(
          expect.arrayContaining([
            expect.objectContaining({ field: 'email' })
          ])
        );
      });

      it('should reject invalid email format', async () => {
        const response = await request(app)
          .post('/api/public/contact')
          .send({ name: 'Test', email: 'not-an-email', message: 'Hello' })
          .expect(400);

        expect(response.body.success).toBe(false);
        expect(response.body.details).toEqual(
          expect.arrayContaining([
            expect.objectContaining({ 
              field: 'email',
              message: expect.stringContaining('email')
            })
          ])
        );
      });

      it('should reject missing message', async () => {
        const response = await request(app)
          .post('/api/public/contact')
          .send({ name: 'Test', email: 'test@example.com' })
          .expect(400);

        expect(response.body.success).toBe(false);
        expect(response.body.details).toEqual(
          expect.arrayContaining([
            expect.objectContaining({ field: 'message' })
          ])
        );
      });

      it('should reject empty message', async () => {
        const response = await request(app)
          .post('/api/public/contact')
          .send({ name: 'Test', email: 'test@example.com', message: '   ' })
          .expect(400);

        expect(response.body.success).toBe(false);
      });
    });

    describe('Length Limits', () => {
      it('should reject name exceeding 100 characters', async () => {
        const response = await request(app)
          .post('/api/public/contact')
          .send({
            name: 'A'.repeat(101),
            email: 'test@example.com',
            message: 'Test message'
          })
          .expect(400);

        expect(response.body.success).toBe(false);
        expect(response.body.details).toEqual(
          expect.arrayContaining([
            expect.objectContaining({
              field: 'name',
              message: expect.stringContaining('100')
            })
          ])
        );
      });

      it('should reject subject exceeding 150 characters', async () => {
        const response = await request(app)
          .post('/api/public/contact')
          .send({
            name: 'Test',
            email: 'test@example.com',
            subject: 'S'.repeat(151),
            message: 'Test message'
          })
          .expect(400);

        expect(response.body.success).toBe(false);
        expect(response.body.details).toEqual(
          expect.arrayContaining([
            expect.objectContaining({
              field: 'subject',
              message: expect.stringContaining('150')
            })
          ])
        );
      });

      it('should reject message exceeding 4000 characters', async () => {
        const response = await request(app)
          .post('/api/public/contact')
          .send({
            name: 'Test',
            email: 'test@example.com',
            message: 'M'.repeat(4001)
          })
          .expect(400);

        expect(response.body.success).toBe(false);
        expect(response.body.details).toEqual(
          expect.arrayContaining([
            expect.objectContaining({
              field: 'message',
              message: expect.stringContaining('4000')
            })
          ])
        );
      });

      it('should accept message exactly at 4000 characters', async () => {
        await request(app)
          .post('/api/public/contact')
          .send({
            name: 'Test',
            email: 'test@example.com',
            message: 'M'.repeat(4000)
          })
          .expect(200);
      });
    });

    describe('Database Errors', () => {
      it('should handle database insertion errors gracefully', async () => {
        mockReturning.mockRejectedValueOnce(new Error('Database connection failed'));

        const response = await request(app)
          .post('/api/public/contact')
          .send(validPayload)
          .expect(500);

        expect(response.body.success).toBe(false);
        expect(response.body.error).toContain('error occurred');
      });
    });
  });

  describe('Rate Limiting', () => {
    it('should include rate limit headers in response', async () => {
      const response = await request(app)
        .post('/api/public/contact')
        .send({
          name: 'Test',
          email: 'rate@example.com',
          message: 'Rate limit test'
        })
        .expect(200);

      // Standard rate limit headers
      expect(response.headers['ratelimit-limit']).toBeDefined();
      expect(response.headers['ratelimit-remaining']).toBeDefined();
    });

    // Note: Full rate limit exhaustion testing requires more requests than practical
    // in unit tests. Integration tests should cover actual rate limit enforcement.
    it('should allow requests within rate limit (test mode uses 100 limit)', async () => {
      // In test mode, limit is 100. We just verify a few requests work.
      for (let i = 0; i < 3; i++) {
        await request(app)
          .post('/api/public/contact')
          .send({
            name: 'Test ' + i,
            email: `test${i}@example.com`,
            message: 'Rate limit test ' + i
          })
          .expect(200);
      }
    });
  });
});

describe('Migration Integrity', () => {
  it('should have up and down functions defined', () => {
    const migration = require('../db/migrations/20251212000001_create_contact_messages');
    
    expect(typeof migration.up).toBe('function');
    expect(typeof migration.down).toBe('function');
  });

  it('should execute up migration without errors', async () => {
    const migration = require('../db/migrations/20251212000001_create_contact_messages');
    
    // Create a complete mock knex object
    const mockKnex = {
      client: {
        config: {
<<<<<<< HEAD
=======
          // Migrations branch on knex.client.config.client (pg vs sqlite)
>>>>>>> 91729246
          client: 'sqlite3'
        }
      },
      raw: jest.fn().mockResolvedValue(true),
      fn: {
        now: jest.fn().mockReturnValue('NOW()')
      },
      schema: {
        createTable: jest.fn().mockImplementation((_tableName, callback) => {
          // Create a mock table builder to verify column definitions
          const tableBuilder = {
            uuid: jest.fn().mockReturnValue({
              primary: jest.fn().mockReturnValue({
                defaultTo: jest.fn()
              })
            }),
            string: jest.fn().mockReturnValue({
              notNullable: jest.fn().mockReturnThis(),
              defaultTo: jest.fn().mockReturnThis()
            }),
            text: jest.fn().mockReturnValue({
              notNullable: jest.fn().mockReturnThis()
            }),
            timestamp: jest.fn().mockReturnValue({
              defaultTo: jest.fn()
            }),
            index: jest.fn()
          };
          
          // Call the callback with our mock builder
          callback(tableBuilder);
          
          return Promise.resolve();
        }),
        dropTableIfExists: jest.fn().mockResolvedValue(true)
      }
    };
    
    // Should not throw
    await expect(migration.up(mockKnex)).resolves.not.toThrow();
    
    // Verify createTable was called with correct table name
    expect(mockKnex.schema.createTable).toHaveBeenCalledWith(
      'contact_messages',
      expect.any(Function)
    );
  });

  it('should execute down migration without errors', async () => {
    const migration = require('../db/migrations/20251212000001_create_contact_messages');
    
    const mockKnex = {
      schema: {
        dropTableIfExists: jest.fn().mockResolvedValue(true)
      }
    };
    
    await expect(migration.down(mockKnex)).resolves.not.toThrow();
    
    expect(mockKnex.schema.dropTableIfExists).toHaveBeenCalledWith('contact_messages');
  });
});<|MERGE_RESOLUTION|>--- conflicted
+++ resolved
@@ -391,10 +391,7 @@
     const mockKnex = {
       client: {
         config: {
-<<<<<<< HEAD
-=======
           // Migrations branch on knex.client.config.client (pg vs sqlite)
->>>>>>> 91729246
           client: 'sqlite3'
         }
       },
