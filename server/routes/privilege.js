const express = require('express');
const logger = require('../logger');

const UNSAFE_PROPERTY_KEYS = new Set(['__proto__', 'prototype', 'constructor']);

function isSafePropertyKey(key) {
  return typeof key === 'string' && !UNSAFE_PROPERTY_KEYS.has(key);
}

module.exports = function createPrivilegeRouter({ db }) {
  const router = express.Router();

  function isSafeMapKey(value) {
    if (typeof value !== 'string') return false;
    if (value === '__proto__' || value === 'constructor' || value === 'prototype') {
      return false;
    }
    return true;
  }

  router.post('/privilege', async (req, res) => {
    try {
      // Require authentication - req.user should be set by authenticateToken middleware
      if (!req.user || !req.user.id) {
        return res.status(401).json({ 
          success: false, 
          error: 'Authentication required' 
        });
      }

      // Batch check: if 'filenames' is present, return a map keyed by filename
      if (Array.isArray(req.body.filenames)) {
        const filenames = req.body.filenames;
        
        if (filenames.length === 0) {
          return res.json({
            success: true,
            privileges: {}
          });
        }

        // Perform batch DB query to get owners for all requested filenames
        const photos = await db('photos')
          .select('filename', 'user_id')
          .whereIn('filename', filenames);

        // Create a map of filename -> user_id for quick lookup
        const photoOwners = new Map();
        photos.forEach(photo => {
          photoOwners.set(photo.filename, photo.user_id);
        });

        // Determine privileges based on ownership
        const privilegesMap = Object.create(null);
        filenames.forEach(filename => {
<<<<<<< HEAD
          if (!isSafeMapKey(filename)) {
            // Refuse dangerous keys that could mutate object prototypes.
=======
          if (!isSafePropertyKey(filename)) {
>>>>>>> 4cbfbb87
            return;
          }
          const ownerId = photoOwners.get(filename);
          
          if (!ownerId) {
            // File not found in database - no permissions
            privilegesMap[filename] = '';
          } else if (ownerId === req.user.id) {
            // User owns the file - full permissions
            privilegesMap[filename] = 'RWX';
          } else {
            // User does not own the file - read-only (assuming public)
            privilegesMap[filename] = 'R';
          }
        });

        return res.json({
          success: true,
          privileges: privilegesMap
        });
      }

      // Single file check (legacy) - default to no permissions
      res.json({
        success: true,
        message: 'Batch privilege check recommended - use filenames array',
        privileges: { read: false, write: false, execute: false }
      });
    } catch (err) {
      logger.error('Privilege check error:', err);
      return res.status(500).json({ 
        success: false, 
        error: 'Internal server error' 
      });
    }
  });

  return router;
};<|MERGE_RESOLUTION|>--- conflicted
+++ resolved
@@ -4,19 +4,11 @@
 const UNSAFE_PROPERTY_KEYS = new Set(['__proto__', 'prototype', 'constructor']);
 
 function isSafePropertyKey(key) {
-  return typeof key === 'string' && !UNSAFE_PROPERTY_KEYS.has(key);
+  return typeof key === 'string' && !UNSAFE_PROPERTY_KEYS.has(String(key).toLowerCase());
 }
 
 module.exports = function createPrivilegeRouter({ db }) {
   const router = express.Router();
-
-  function isSafeMapKey(value) {
-    if (typeof value !== 'string') return false;
-    if (value === '__proto__' || value === 'constructor' || value === 'prototype') {
-      return false;
-    }
-    return true;
-  }
 
   router.post('/privilege', async (req, res) => {
     try {
@@ -53,12 +45,7 @@
         // Determine privileges based on ownership
         const privilegesMap = Object.create(null);
         filenames.forEach(filename => {
-<<<<<<< HEAD
-          if (!isSafeMapKey(filename)) {
-            // Refuse dangerous keys that could mutate object prototypes.
-=======
           if (!isSafePropertyKey(filename)) {
->>>>>>> 4cbfbb87
             return;
           }
           const ownerId = photoOwners.get(filename);
